package com.r307.arbitrader.service;

import com.fasterxml.jackson.databind.ObjectMapper;
import com.r307.arbitrader.DecimalConstants;
import com.r307.arbitrader.exception.OrderNotFoundException;
import com.r307.arbitrader.config.TradingConfiguration;
import com.r307.arbitrader.service.model.ActivePosition;
import com.r307.arbitrader.service.model.TradeCombination;
import com.r307.arbitrader.service.ticker.TickerStrategy;
import org.apache.commons.collections4.CollectionUtils;
import org.apache.commons.io.FileUtils;
import org.knowm.xchange.Exchange;
import org.knowm.xchange.ExchangeFactory;
import org.knowm.xchange.ExchangeSpecification;
import org.knowm.xchange.currency.Currency;
import org.knowm.xchange.currency.CurrencyPair;
import org.knowm.xchange.dto.Order;
import org.knowm.xchange.dto.account.Fee;
import org.knowm.xchange.dto.account.Wallet;
import org.knowm.xchange.dto.marketdata.OrderBook;
import org.knowm.xchange.dto.marketdata.Ticker;
import org.knowm.xchange.dto.meta.CurrencyPairMetaData;
import org.knowm.xchange.dto.trade.LimitOrder;
import org.knowm.xchange.dto.trade.OpenOrders;
import org.knowm.xchange.exceptions.ExchangeException;
import org.knowm.xchange.exceptions.NotAvailableFromExchangeException;
import org.knowm.xchange.exceptions.NotYetImplementedForExchangeException;
import org.knowm.xchange.service.account.AccountService;
import org.knowm.xchange.service.marketdata.params.CurrencyPairsParam;
import org.slf4j.Logger;
import org.slf4j.LoggerFactory;
import org.springframework.scheduling.annotation.Scheduled;
import org.springframework.stereotype.Component;

import javax.annotation.PostConstruct;
import java.io.File;
import java.io.IOException;
import java.math.BigDecimal;
import java.math.MathContext;
import java.math.RoundingMode;
import java.nio.charset.Charset;
import java.util.ArrayList;
import java.util.Arrays;
import java.util.Collection;
import java.util.Collections;
import java.util.HashMap;
import java.util.List;
import java.util.Map;
import java.util.Optional;
import java.util.stream.Collectors;

import static com.r307.arbitrader.DecimalConstants.BTC_SCALE;
import static com.r307.arbitrader.DecimalConstants.USD_SCALE;

@Component
public class TradingService {
    public static final String METADATA_KEY = "arbitrader-metadata";
    public static final String TICKER_STRATEGY_KEY = "tickerStrategy";

    private static final Logger LOGGER = LoggerFactory.getLogger(TradingService.class);
    private static final ObjectMapper OBJECT_MAPPER = new ObjectMapper();
    private static final String STATE_FILE = ".arbitrader/arbitrader-state.json";

    private static final BigDecimal TRADE_PORTION = new BigDecimal(0.9);
    private static final BigDecimal TRADE_REMAINDER = BigDecimal.ONE.subtract(TRADE_PORTION);

    private TradingConfiguration tradingConfiguration;
    private ExchangeFeeCache feeCache;
    private ConditionService conditionService;
    private ExchangeService exchangeService;
    private ErrorCollectorService errorCollectorService;
    private TickerService tickerService;
    private Map<String, TickerStrategy> tickerStrategies;
    private List<Exchange> exchanges = new ArrayList<>();
    private List<TradeCombination> tradeCombinations = new ArrayList<>();
    private Map<String, Ticker> allTickers = new HashMap<>();
    private Map<String, BigDecimal> minSpread = new HashMap<>();
    private Map<String, BigDecimal> maxSpread = new HashMap<>();
    private Map<TradeCombination, BigDecimal> missedTrades = new HashMap<>();
    private boolean bailOut = false;
    private ActivePosition activePosition = null;

    public TradingService(
        TradingConfiguration tradingConfiguration,
        ExchangeFeeCache feeCache,
        ConditionService conditionService,
        ExchangeService exchangeService,
        ErrorCollectorService errorCollectorService,
        TickerService tickerService,
        Map<String, TickerStrategy> tickerStrategies) {

        this.tradingConfiguration = tradingConfiguration;
        this.feeCache = feeCache;
        this.conditionService = conditionService;
        this.exchangeService = exchangeService;
        this.errorCollectorService = errorCollectorService;
        this.tickerService = tickerService;
        this.tickerStrategies = tickerStrategies;
    }

    @PostConstruct
    public void connectExchanges() {
        tradingConfiguration.getExchanges().forEach(exchangeMetadata -> {
            ExchangeSpecification specification = new ExchangeSpecification(exchangeMetadata.getExchangeClass());

            specification.setUserName(exchangeMetadata.getUserName());
            specification.setApiKey(exchangeMetadata.getApiKey());
            specification.setSecretKey(exchangeMetadata.getSecretKey());

            if (exchangeMetadata.getSslUri() != null) {
                specification.setSslUri(exchangeMetadata.getSslUri());
            }

            if (exchangeMetadata.getHost() != null) {
                specification.setHost(exchangeMetadata.getHost());
            }

            if (exchangeMetadata.getPort() != null) {
                specification.setPort(exchangeMetadata.getPort());
            }

            if (!exchangeMetadata.getCustom().isEmpty()) {
                exchangeMetadata.getCustom().forEach((key, value) -> {
                    if ("true".equals(value) || "false".equals(value)) {
                        specification.setExchangeSpecificParametersItem(key, Boolean.valueOf(value));
                    } else {
                        specification.setExchangeSpecificParametersItem(key, value);
                    }
                });
            }

            specification.setExchangeSpecificParametersItem(METADATA_KEY, exchangeMetadata);

            exchanges.add(ExchangeFactory.INSTANCE.createExchange(specification));
        });

        exchanges.forEach(exchange -> {
            try {
                LOGGER.debug("{} SSL URI: {}",
                        exchange.getExchangeSpecification().getExchangeName(),
                        exchange.getExchangeSpecification().getSslUri());
                LOGGER.debug("{} SSL host: {}",
                        exchange.getExchangeSpecification().getExchangeName(),
                        exchange.getExchangeSpecification().getHost());
                LOGGER.debug("{} SSL port: {}",
                        exchange.getExchangeSpecification().getExchangeName(),
                        exchange.getExchangeSpecification().getPort());
                LOGGER.debug("{} home currency: {}",
                        exchange.getExchangeSpecification().getExchangeName(),
                        exchangeService.getExchangeHomeCurrency(exchange));
                LOGGER.info("{} balance: {}{}",
                        exchange.getExchangeSpecification().getExchangeName(),
                    exchangeService.getExchangeHomeCurrency(exchange).getSymbol(),
                        getAccountBalance(exchange));
            } catch (IOException e) {
                LOGGER.error("Unable to fetch account balance: ", e);
            }

            try {
                CurrencyPairsParam param = () -> exchangeService.getExchangeMetadata(exchange).getTradingPairs().subList(0, 1);
                exchange.getMarketDataService().getTickers(param);

                exchange.getExchangeSpecification().setExchangeSpecificParametersItem(TICKER_STRATEGY_KEY, tickerStrategies.get("singleCallTickerStrategy"));
            } catch (NotYetImplementedForExchangeException e) {
                LOGGER.warn("{} does not support fetching multiple tickers at a time and will fetch tickers " +
                                "individually instead. This may result in API rate limiting.",
                        exchange.getExchangeSpecification().getExchangeName());

                exchange.getExchangeSpecification().setExchangeSpecificParametersItem(TICKER_STRATEGY_KEY, tickerStrategies.get("parallelTickerStrategy"));
            } catch (IOException e) {
                LOGGER.debug("IOException fetching tickers for {}: ", exchange.getExchangeSpecification().getExchangeName(), e);
            }

            BigDecimal tradingFee = getExchangeFee(exchange, exchangeService.convertExchangePair(exchange, CurrencyPair.BTC_USD), false);

            LOGGER.info("{} {} trading fee: {}",
                exchange.getExchangeSpecification().getExchangeName(),
                exchangeService.convertExchangePair(exchange, CurrencyPair.BTC_USD),
                tradingFee);
        });

        LOGGER.info("Fetching all tickers for all exchanges...");

        allTickers.clear();
        exchanges.forEach(exchange -> tickerService.getTickers(exchange, exchangeService.getExchangeMetadata(exchange).getTradingPairs())
                .forEach(ticker -> allTickers.put(tickerKey(exchange, ticker.getCurrencyPair()), ticker)));

        LOGGER.info("Trading the following exchanges and pairs:");

        exchanges.forEach(longExchange -> exchanges.forEach(shortExchange -> {
            // get the pairs common to both exchanges
            Collection<CurrencyPair> currencyPairs = CollectionUtils.intersection(
                exchangeService.getExchangeMetadata(longExchange).getTradingPairs(),
                exchangeService.getExchangeMetadata(shortExchange).getTradingPairs());

            currencyPairs.forEach(currencyPair -> {
                if (isInvalidExchangePair(longExchange, shortExchange, currencyPair)) {
                    return;
                }

                Ticker longTicker = allTickers.get(tickerKey(longExchange, currencyPair));
                Ticker shortTicker = allTickers.get(tickerKey(shortExchange, currencyPair));

                if (isInvalidTicker(longTicker) || isInvalidTicker(shortTicker)) {
                    return;
                }

                TradeCombination combination = new TradeCombination(longExchange, shortExchange, currencyPair);

                tradeCombinations.add(combination);

                LOGGER.info("{}", combination);
            });
        }));

        if (tradingConfiguration.getFixedExposure() != null) {
            LOGGER.info("Using fixed exposure of ${} as configured", tradingConfiguration.getFixedExposure());
        }

        // load active trades from file, if there is one
        File stateFile = new File(STATE_FILE);

        if (stateFile.exists()) {
            if (!stateFile.canRead()) {
                LOGGER.error("Cannot read state file: {}", stateFile.getAbsolutePath());
            } else {
                try {
                    activePosition = OBJECT_MAPPER.readValue(stateFile, ActivePosition.class);

                    LOGGER.info("Loaded active trades from file: {}", stateFile.getAbsolutePath());
                    LOGGER.info("Active trades: {}", activePosition);
                } catch (IOException e) {
                    LOGGER.error("Unable to parse state file {}: ", stateFile.getAbsolutePath(), e);
                }
            }
        }
    }

    /**
     * As often as once per minute, display a summary of any non-critical error messages. Summarizing them greatly
     * reduces how noisy the logs are while still providing the same information.
     */
    @Scheduled(cron = "0 * * * * *")
    public void errorSummary() {
        if (!errorCollectorService.isEmpty()) {
            errorCollectorService.report().forEach(LOGGER::info);
            errorCollectorService.clear();
        }
    }

    /**
     * Display a summary once every 6 hours with the current spreads.
     */
    @Scheduled(cron = "0 0 0/6 * * *")
    public void summary() {
        LOGGER.info("Summary: [Long/Short Exchanges] [Pair] [Current Spread] -> [{} Spread Target]", (activePosition != null ? "Exit" : "Entry"));

        tradeCombinations.forEach(tradeCombination -> {
            Exchange longExchange = tradeCombination.getLongExchange();
            Exchange shortExchange = tradeCombination.getShortExchange();
            CurrencyPair currencyPair = tradeCombination.getCurrencyPair();

            Ticker longTicker = allTickers.get(tickerKey(longExchange, currencyPair));
            Ticker shortTicker = allTickers.get(tickerKey(shortExchange, currencyPair));

            if (isInvalidTicker(longTicker) || isInvalidTicker(shortTicker)) {
                return;
            }

            BigDecimal spreadIn = computeSpread(longTicker.getAsk(), shortTicker.getBid());
            BigDecimal spreadOut = computeSpread(longTicker.getBid(), shortTicker.getAsk());

            if (activePosition == null && BigDecimal.ZERO.compareTo(spreadIn) < 0) {
                LOGGER.info("{}/{} {} {} -> {}",
                    longExchange.getExchangeSpecification().getExchangeName(),
                    shortExchange.getExchangeSpecification().getExchangeName(),
                    currencyPair,
                    spreadIn,
                    tradingConfiguration.getEntrySpread());
            } else if (activePosition != null
                && activePosition.getCurrencyPair().equals(currencyPair)
                && activePosition.getLongTrade().getExchange().equals(longExchange.getExchangeSpecification().getExchangeName())
                && activePosition.getShortTrade().getExchange().equals(shortExchange.getExchangeSpecification().getExchangeName())) {

                LOGGER.info("{}/{} {} {} -> {}",
                    longExchange.getExchangeSpecification().getExchangeName(),
                    shortExchange.getExchangeSpecification().getExchangeName(),
                    currencyPair,
                    spreadOut,
                    activePosition.getExitTarget());
            }
        });
    }

    @Scheduled(initialDelay = 5000, fixedRate = 3000)
    public void tick() {
        LOGGER.debug("Tick");

        if (bailOut) {
            LOGGER.error("Exiting immediately to avoid erroneous trades.");
            System.exit(1);
        }

        if (activePosition == null && conditionService.isExitWhenIdleCondition()) {
            LOGGER.info("Exiting at user request");
            conditionService.clearExitWhenIdleCondition();
            System.exit(0);
        }

        // fetch all the configured tickers for each exchange
        allTickers.clear();

        // find the currency pairs for each exchange that are both configured and actually in use for trading
        // only fetch those tickers that are being used, to try to avoid API rate limiting
        exchanges
            .parallelStream()
            .forEach(exchange -> {
                List<CurrencyPair> activePairs = tradeCombinations
                    .parallelStream()
                    .filter(tradeCombination -> tradeCombination.getLongExchange().equals(exchange) || tradeCombination.getShortExchange().equals(exchange))
                    .map(TradeCombination::getCurrencyPair)
                    .distinct()
                    .collect(Collectors.toList());

                try {
                    LOGGER.trace("{} fetching tickers for: {}", exchange.getExchangeSpecification().getExchangeName(), activePairs);

                    tickerService.getTickers(exchange, activePairs)
                        .forEach(ticker -> allTickers.put(tickerKey(exchange, ticker.getCurrencyPair()), ticker));
                } catch (ExchangeException e) {
                    LOGGER.warn("Failed to fetch ticker for {}", exchange.getExchangeSpecification().getExchangeName());
                }
            });

        long exchangePollStartTime = System.currentTimeMillis();

        // If everything is always evaluated in the same order, earlier exchange/pair combos have a higher chance of
        // executing trades than ones at the end of the list.
        Collections.shuffle(tradeCombinations);

        tradeCombinations.forEach(tradeCombination -> {
            Exchange longExchange = tradeCombination.getLongExchange();
            Exchange shortExchange = tradeCombination.getShortExchange();
            CurrencyPair currencyPair = tradeCombination.getCurrencyPair();

            Ticker longTicker = allTickers.get(tickerKey(longExchange, currencyPair));
            Ticker shortTicker = allTickers.get(tickerKey(shortExchange, currencyPair));

            // if we couldn't get a ticker for either exchange, bail out
            if (isInvalidTicker(longTicker) || isInvalidTicker(shortTicker)) {
                return;
            }

            BigDecimal spreadIn = computeSpread(longTicker.getAsk(), shortTicker.getBid());
            BigDecimal spreadOut = computeSpread(longTicker.getBid(), shortTicker.getAsk());

            LOGGER.debug("Long/Short: {}/{} {} {}",
                    longExchange.getExchangeSpecification().getExchangeName(),
                    shortExchange.getExchangeSpecification().getExchangeName(),
                    currencyPair,
                    spreadIn);

            if (activePosition != null
                && spreadIn.compareTo(tradingConfiguration.getEntrySpread()) <= 0
                && missedTrades.containsKey(tradeCombination)) {

                LOGGER.info("{} has exited entry threshold: {}", tradeCombination, spreadIn);

                missedTrades.remove(tradeCombination);
            }

            if (!bailOut && !conditionService.isForceCloseCondition() && spreadIn.compareTo(tradingConfiguration.getEntrySpread()) > 0) {
                if (activePosition != null) {
                    if (!activePosition.getCurrencyPair().equals(currencyPair)
                        || !activePosition.getLongTrade().getExchange().equals(longExchange.getExchangeSpecification().getExchangeName())
                        || !activePosition.getShortTrade().getExchange().equals(shortExchange.getExchangeSpecification().getExchangeName())) {

                        if (!missedTrades.containsKey(tradeCombination)) {
                            LOGGER.info("{} has entered entry threshold: {}", tradeCombination, spreadIn);

                            missedTrades.put(tradeCombination, spreadIn);
                        }
                    }

                    return;
                }

                BigDecimal longFees = getExchangeFee(longExchange, currencyPair, true);
                BigDecimal shortFees = getExchangeFee(shortExchange, currencyPair, true);

                BigDecimal fees = (longFees.add(shortFees))
                        .multiply(new BigDecimal(2.0));

                BigDecimal exitTarget = spreadIn
                        .subtract(tradingConfiguration.getExitTarget())
                        .subtract(fees);

                BigDecimal maxExposure = getMaximumExposure(longExchange, shortExchange);

                BigDecimal longMinAmount = longExchange.getExchangeMetaData().getCurrencyPairs().get(exchangeService.convertExchangePair(longExchange, currencyPair)).getMinimumAmount();
                BigDecimal shortMinAmount = shortExchange.getExchangeMetaData().getCurrencyPairs().get(exchangeService.convertExchangePair(shortExchange, currencyPair)).getMinimumAmount();

                if (longMinAmount == null) {
                    longMinAmount = new BigDecimal(0.001);
                }

                if (shortMinAmount == null) {
                    shortMinAmount = new BigDecimal(0.001);
                }

                if (maxExposure.compareTo(longMinAmount) <= 0) {
                    LOGGER.error("{} must have more than ${} to trade {}",
                        longExchange.getExchangeSpecification().getExchangeName(),
                        longMinAmount.add(longMinAmount.multiply(TRADE_REMAINDER)),
                        exchangeService.convertExchangePair(longExchange, currencyPair));
                    return;
                }

                if (maxExposure.compareTo(shortMinAmount) <= 0) {
                    LOGGER.error("{} must have more than ${} to trade {}",
                        shortExchange.getExchangeSpecification().getExchangeName(),
                        shortMinAmount.add(shortMinAmount.multiply(TRADE_REMAINDER)),
                        exchangeService.convertExchangePair(shortExchange, currencyPair));
                    return;
                }

                int longScale = getScale(longExchange, currencyPair.base);
                int shortScale = getScale(shortExchange, currencyPair.base);

                BigDecimal longVolume = maxExposure.divide(longTicker.getAsk(),
                    longScale,
                    RoundingMode.HALF_EVEN);
                BigDecimal shortVolume = maxExposure.divide(shortTicker.getBid(),
                    shortScale,
                    RoundingMode.HALF_EVEN);

<<<<<<< HEAD
                BigDecimal longStepSize = longExchange.getExchangeMetaData().getCurrencyPairs().get(currencyPair).getAmountStepSize();
                BigDecimal shortStepSize = shortExchange.getExchangeMetaData().getCurrencyPairs().get(currencyPair).getAmountStepSize();

                LOGGER.info("{} trade amount step size: {}",
                    longExchange.getExchangeSpecification().getExchangeName(),
                    longStepSize);
                LOGGER.info("{} trade amount step size: {}",
                    shortExchange.getExchangeSpecification().getExchangeName(),
                    shortStepSize);

                if (longStepSize != null) {
                    longVolume = roundByStep(longVolume, longStepSize);
                }

                if (shortStepSize != null) {
                    shortVolume = roundByStep(shortVolume, shortStepSize);
                }

=======
>>>>>>> 4ae439b3
                BigDecimal longLimitPrice;
                BigDecimal shortLimitPrice;

                try {
                    longLimitPrice = getLimitPrice(longExchange, currencyPair, longVolume, Order.OrderType.ASK);
                    shortLimitPrice = getLimitPrice(shortExchange, currencyPair, shortVolume, Order.OrderType.BID);
                } catch (ExchangeException e) {
                    LOGGER.warn("Failed to fetch order books for {}/{} to compute entry prices: {}",
                        longExchange.getExchangeSpecification().getExchangeName(),
                        shortExchange.getDefaultExchangeSpecification().getExchangeName(),
                        e.getMessage());
                    return;
                }

                BigDecimal spreadVerification = computeSpread(longLimitPrice, shortLimitPrice);

                if (spreadVerification.compareTo(tradingConfiguration.getEntrySpread()) < 0) {
                    LOGGER.debug("Not enough liquidity to execute both trades profitably");
                } else {
                    LOGGER.info("***** ENTRY *****");

                    BigDecimal totalBalance = logCurrentExchangeBalances(longExchange, shortExchange);

                    LOGGER.info("Entry spread: {}", spreadIn);
                    LOGGER.info("Exit spread target: {}", exitTarget);
                    LOGGER.info("Long entry: {} {} {} @ {} ({} slip) = {}{}",
                            longExchange.getExchangeSpecification().getExchangeName(),
                            currencyPair,
                            longVolume,
                            longLimitPrice,
                            longLimitPrice.subtract(longTicker.getAsk()),
                            Currency.USD.getSymbol(),
                            longVolume.multiply(longLimitPrice));
                    LOGGER.info("Short entry: {} {} {} @ {} ({} slip) = {}{}",
                            shortExchange.getExchangeSpecification().getExchangeName(),
                            currencyPair,
                            shortVolume,
                            shortLimitPrice,
                            shortTicker.getBid().subtract(shortLimitPrice),
                            Currency.USD.getSymbol(),
                            shortVolume.multiply(shortLimitPrice));

                    try {
                        activePosition = new ActivePosition();
                        activePosition.setCurrencyPair(currencyPair);
                        activePosition.setExitTarget(exitTarget);
                        activePosition.setEntryBalance(totalBalance);
                        activePosition.getLongTrade().setExchange(longExchange);
                        activePosition.getLongTrade().setVolume(longVolume);
                        activePosition.getLongTrade().setEntry(longLimitPrice);
                        activePosition.getShortTrade().setExchange(shortExchange);
                        activePosition.getShortTrade().setVolume(shortVolume);
                        activePosition.getShortTrade().setEntry(shortLimitPrice);

                        executeOrderPair(
                                longExchange, shortExchange,
                                currencyPair,
                                longLimitPrice, shortLimitPrice,
                                longVolume, shortVolume,
                                true);
                    } catch (IOException e) {
                        LOGGER.error("IOE executing limit orders: ", e);
                        activePosition = null;
                    }

                    try {
                        FileUtils.write(new File(STATE_FILE), OBJECT_MAPPER.writeValueAsString(activePosition), Charset.defaultCharset());
                    } catch (IOException e) {
                        LOGGER.error("Unable to write state file!", e);
                    }
                }
            } else if (activePosition != null
                    && currencyPair.equals(activePosition.getCurrencyPair())
                    && longExchange.getExchangeSpecification().getExchangeName().equals(activePosition.getLongTrade().getExchange())
                    && shortExchange.getExchangeSpecification().getExchangeName().equals(activePosition.getShortTrade().getExchange())
                    && (spreadOut.compareTo(activePosition.getExitTarget()) < 0 || conditionService.isForceCloseCondition())) {

                BigDecimal longVolume = getVolumeForOrder(
                    longExchange,
                    currencyPair,
                    activePosition.getLongTrade().getOrderId(),
                    activePosition.getLongTrade().getVolume());
                BigDecimal shortVolume = getVolumeForOrder(
                    shortExchange,
                    currencyPair,
                    activePosition.getShortTrade().getOrderId(),
                    activePosition.getShortTrade().getVolume());

                LOGGER.debug("Volumes: {}/{}", longVolume, shortVolume);

                BigDecimal longLimitPrice = getLimitPrice(longExchange, currencyPair, longVolume, Order.OrderType.BID);
                BigDecimal shortLimitPrice = getLimitPrice(shortExchange, currencyPair, shortVolume, Order.OrderType.ASK);

                LOGGER.debug("Limit prices: {}/{}", longLimitPrice, shortLimitPrice);

                BigDecimal spreadVerification = computeSpread(longLimitPrice, shortLimitPrice);

                LOGGER.debug("Spread verification: {}", spreadVerification);

                if (longVolume.compareTo(BigDecimal.ZERO) <= 0 || shortVolume.compareTo(BigDecimal.ZERO) <= 0) {
                    LOGGER.error("Computed trade volume for exiting position was zero!");
                }

                if (!conditionService.isForceCloseCondition() && spreadVerification.compareTo(activePosition.getExitTarget()) > 0) {
                    LOGGER.debug("Not enough liquidity to execute both trades profitably!");
                } else {
                    if (conditionService.isForceCloseCondition()) {
                        LOGGER.warn("***** FORCED EXIT *****");
                    } else {
                        LOGGER.info("***** EXIT *****");
                    }

                    try {
                        LOGGER.info("Long close: {} {} {} @ {} ({} slip) = {}{}",
                                longExchange.getExchangeSpecification().getExchangeName(),
                                currencyPair,
                                longVolume,
                                longLimitPrice,
                                longLimitPrice.subtract(longTicker.getBid()),
                                Currency.USD.getSymbol(),
                                longVolume.multiply(longTicker.getBid()));
                        LOGGER.info("Short close: {} {} {} @ {} ({} slip) = {}{}",
                                shortExchange.getExchangeSpecification().getExchangeName(),
                                currencyPair,
                                shortVolume,
                                shortLimitPrice,
                                shortTicker.getAsk().subtract(shortLimitPrice),
                                Currency.USD.getSymbol(),
                                shortVolume.multiply(shortTicker.getAsk()));

                        BigDecimal longProfit = longVolume.multiply(longLimitPrice)
                                .subtract(longVolume.multiply(activePosition.getLongTrade().getEntry()))
                                .setScale(
                                    Optional
                                        .ofNullable(longExchange.getExchangeMetaData().getCurrencies().get(currencyPair.counter).getScale())
                                        .orElse(USD_SCALE),
                                    RoundingMode.HALF_EVEN);
                        BigDecimal shortProfit = shortVolume.multiply(activePosition.getShortTrade().getEntry())
                                .subtract(shortVolume.multiply(shortLimitPrice))
                                .setScale(
                                    Optional
                                        .ofNullable(shortExchange.getExchangeMetaData().getCurrencies().get(currencyPair.counter).getScale())
                                        .orElse(USD_SCALE),
                                    RoundingMode.HALF_EVEN);

                        LOGGER.info("Estimated profit: (long) {}{} + (short) {}{} = {}{}",
                                Currency.USD.getSymbol(),
                                longProfit,
                                Currency.USD.getSymbol(),
                                shortProfit,
                                Currency.USD.getSymbol(),
                                longProfit.add(shortProfit));

                        executeOrderPair(
                                longExchange, shortExchange,
                                currencyPair,
                                longLimitPrice, shortLimitPrice,
                                longVolume, shortVolume,
                                false);
                    } catch (IOException e) {
                        LOGGER.error("IOE executing limit orders: ", e);
                    }

                    LOGGER.info("Combined account balances on entry: ${}", activePosition.getEntryBalance());
                    logCurrentExchangeBalances(longExchange, shortExchange);

                    activePosition = null;

                    FileUtils.deleteQuietly(new File(STATE_FILE));

                    if (conditionService.isForceCloseCondition()) {
                        conditionService.clearForceCloseCondition();
                    }
                }
            }

            String spreadKey = spreadKey(longExchange, shortExchange, currencyPair);

            minSpread.put(spreadKey, spreadIn.min(minSpread.getOrDefault(spreadKey, BigDecimal.valueOf(1))));
            maxSpread.put(spreadKey, spreadIn.max(maxSpread.getOrDefault(spreadKey, BigDecimal.valueOf(-1))));
            minSpread.put(spreadKey, spreadOut.min(minSpread.getOrDefault(spreadKey, BigDecimal.valueOf(1))));
            maxSpread.put(spreadKey, spreadOut.max(maxSpread.getOrDefault(spreadKey, BigDecimal.valueOf(-1))));
        });

        long exchangePollDuration = System.currentTimeMillis() - exchangePollStartTime;

        if (exchangePollDuration > 3000) {
            LOGGER.warn("Polling exchanges took {} ms", exchangePollDuration);
        }
    }

    private String tickerKey(Exchange exchange, CurrencyPair currencyPair) {
        return String.format("%s:%s",
                exchange.getExchangeSpecification().getExchangeName(),
            exchangeService.convertExchangePair(exchange, currencyPair));
    }

    private static String spreadKey(Exchange longExchange, Exchange shortExchange, CurrencyPair currencyPair) {
        return String.format("%s:%s:%s",
                longExchange.getExchangeSpecification().getExchangeName(),
                shortExchange.getExchangeSpecification().getExchangeName(),
                currencyPair);
    }

    private BigDecimal getExchangeFee(Exchange exchange, CurrencyPair currencyPair, boolean isQuiet) {
        BigDecimal cachedFee = feeCache.getCachedFee(exchange, currencyPair);

        if (cachedFee != null) {
            return cachedFee;
        }

        try {
            Map<CurrencyPair, Fee> fees = exchange.getAccountService().getDynamicTradingFees();

            if (fees.containsKey(currencyPair)) {
                BigDecimal fee = fees.get(currencyPair).getMakerFee();

                // We're going to cache this value. Fees don't change all that often and we don't want to use up
                // our allowance of API calls just checking the fees.
                feeCache.setCachedFee(exchange, currencyPair, fee);

                return fee;
            }
        } catch (NotYetImplementedForExchangeException e) {
            LOGGER.trace("Dynamic fees not yet implemented for {}, will try other methods",
                    exchange.getExchangeSpecification().getExchangeName());
        } catch (IOException e) {
            LOGGER.trace("IOE fetching dynamic trading fees for {}",
                    exchange.getExchangeSpecification().getExchangeName());
        } catch (Exception e) {
            LOGGER.warn("Programming error in XChange! {} when calling getDynamicTradingFees() for exchange: {}",
                    e.getClass().getName(),
                    exchange.getExchangeSpecification().getExchangeName());
        }

        CurrencyPairMetaData currencyPairMetaData = exchange.getExchangeMetaData().getCurrencyPairs().get(exchangeService.convertExchangePair(exchange, currencyPair));

        if (currencyPairMetaData == null || currencyPairMetaData.getTradingFee() == null) {
            BigDecimal configuredFee = exchangeService.getExchangeMetadata(exchange).getFee();

            if (configuredFee == null) {
                if (!isQuiet) {
                    LOGGER.error("{} has no fees configured. Setting default of 0.0030. Please configure the correct value!",
                            exchange.getExchangeSpecification().getExchangeName());
                }

                return new BigDecimal(0.0030);
            }

            if (!isQuiet) {
                LOGGER.warn("{} fees unavailable via API. Will use configured value.",
                        exchange.getExchangeSpecification().getExchangeName());
            }

            return configuredFee;
        }

        return currencyPairMetaData.getTradingFee();
    }

    private static String tradeCombination(Exchange longExchange, Exchange shortExchange, CurrencyPair currencyPair) {
        return String.format("%s:%s:%s",
                longExchange.getExchangeSpecification().getExchangeName(),
                shortExchange.getExchangeSpecification().getExchangeName(),
                currencyPair);
    }

    private boolean isInvalidExchangePair(Exchange longExchange, Exchange shortExchange, CurrencyPair currencyPair) {
        // both exchanges are the same
        if (longExchange == shortExchange) {
            return true;
        }

        // the "short" exchange doesn't support margin
        if (!exchangeService.getExchangeMetadata(shortExchange).getMargin()) {
            return true;
        }

        // the "short" exchange doesn't support margin on this currency pair
        if (exchangeService.getExchangeMetadata(shortExchange).getMarginExclude().contains(currencyPair)) {
            return true;
        }

        // this specific combination of exchanges/currency has been blocked in the configuration
        //noinspection RedundantIfStatement
        if (tradingConfiguration.getTradeBlacklist().contains(tradeCombination(longExchange, shortExchange, currencyPair))) {
            return true;
        }

        return false;
    }

    private boolean isInvalidTicker(Ticker ticker) {
        return ticker == null || ticker.getBid() == null || ticker.getAsk() == null;
    }

    private void executeOrderPair(Exchange longExchange, Exchange shortExchange,
                                  CurrencyPair currencyPair,
                                  BigDecimal longLimitPrice, BigDecimal shortLimitPrice,
                                  BigDecimal longVolume, BigDecimal shortVolume,
                                  boolean isPositionOpen) throws IOException, ExchangeException {

        LimitOrder longLimitOrder = new LimitOrder.Builder(isPositionOpen ? Order.OrderType.BID : Order.OrderType.ASK, exchangeService.convertExchangePair(longExchange, currencyPair))
                .limitPrice(longLimitPrice)
                .originalAmount(longVolume)
                .build();
        LimitOrder shortLimitOrder = new LimitOrder.Builder(isPositionOpen ? Order.OrderType.ASK : Order.OrderType.BID, exchangeService.convertExchangePair(shortExchange, currencyPair))
                .limitPrice(shortLimitPrice)
                .originalAmount(shortVolume)
                .build();

        shortLimitOrder.setLeverage("2");

        LOGGER.debug("{}: {}",
                longExchange.getExchangeSpecification().getExchangeName(),
                longLimitOrder);
        LOGGER.debug("{}: {}",
                shortExchange.getExchangeSpecification().getExchangeName(),
                shortLimitOrder);

        try {
            String longOrderId = longExchange.getTradeService().placeLimitOrder(longLimitOrder);
            String shortOrderId = shortExchange.getTradeService().placeLimitOrder(shortLimitOrder);

            // TODO not happy with this coupling, need to refactor this
            if (isPositionOpen) {
                activePosition.getLongTrade().setOrderId(longOrderId);
                activePosition.getShortTrade().setOrderId(shortOrderId);
            } else {
                activePosition.getLongTrade().setOrderId(null);
                activePosition.getShortTrade().setOrderId(null);
            }

            LOGGER.info("{} limit order ID: {}",
                longExchange.getExchangeSpecification().getExchangeName(),
                longOrderId);
            LOGGER.info("{} limit order ID: {}",
                shortExchange.getExchangeSpecification().getExchangeName(),
                shortOrderId);
        } catch (ExchangeException e) {
            // At this point we may or may not have executed one of the trades
            // so we're in an unknown state.
            // For now, we'll just bail out and let the human figure out what to do to fix it.
            // TODO Look at both exchanges and attempt close any open positions.
            LOGGER.error("Exchange returned an error executing trade!", e);
            bailOut = true;
            return;
        }

        LOGGER.info("Waiting for limit orders to complete...");

        OpenOrders longOpenOrders;
        OpenOrders shortOpenOrders;
        long waitStart = System.currentTimeMillis();

        do {
            longOpenOrders = longExchange.getTradeService().getOpenOrders();
            shortOpenOrders = shortExchange.getTradeService().getOpenOrders();

            if ((System.currentTimeMillis() - waitStart) % 30000 == 0) {
                if (!longOpenOrders.getOpenOrders().isEmpty()) {
                    LOGGER.warn("{} limit order has not filled.", longExchange.getExchangeSpecification().getExchangeName());
                }

                if (!shortOpenOrders.getOpenOrders().isEmpty()) {
                    LOGGER.warn("{} limit order has not filled.", shortExchange.getExchangeSpecification().getExchangeName());
                }
            }

            try {
                Thread.sleep(3000);
            } catch (InterruptedException e) {
                LOGGER.trace("Sleep interrupted!", e);
            }
        } while (!longOpenOrders.getOpenOrders().isEmpty() || !shortOpenOrders.getOpenOrders().isEmpty());

        LOGGER.info("Trades executed successfully!");
    }

    private BigDecimal computeSpread(BigDecimal longPrice, BigDecimal shortPrice) {
        return (shortPrice.subtract(longPrice)).divide(longPrice, RoundingMode.HALF_EVEN);
    }

    BigDecimal getVolumeForOrder(Exchange exchange, CurrencyPair currencyPair, String orderId, BigDecimal defaultVolume) {
        try {
            LOGGER.debug("{}: Attempting to fetch volume from order by ID: {}", exchange.getExchangeSpecification().getExchangeName(), orderId);
            BigDecimal volume = exchange.getTradeService().getOrder(orderId)
                    .stream()
                    .findFirst()
                    .orElseThrow(() -> new OrderNotFoundException(orderId))
                    .getOriginalAmount();

            LOGGER.debug("{}: Order {} volume is: {}",
                exchange.getExchangeSpecification().getExchangeName(),
                orderId,
                volume);

            if (volume == null || volume.compareTo(BigDecimal.ZERO) <= 0) {
                throw new IllegalStateException("Volume must be more than zero.");
            }

            LOGGER.debug("{}: Using volume: {}",
                exchange.getExchangeSpecification().getExchangeName(),
                orderId);

            return volume;
        } catch (NotAvailableFromExchangeException e) {
            LOGGER.debug("{}: Does not support fetching orders by ID", exchange.getExchangeSpecification().getExchangeName());
        } catch (IOException e) {
            LOGGER.warn("{}: Unable to fetch order {}", exchange.getExchangeSpecification().getExchangeName(), orderId, e);
        } catch (IllegalStateException e) {
            LOGGER.debug(e.getMessage());
        }

        try {
            BigDecimal balance = getAccountBalance(exchange, currencyPair.base);

            if (BigDecimal.ZERO.compareTo(balance) < 0) {
                LOGGER.debug("{}: Using {} balance: {}", exchange.getExchangeSpecification().getExchangeName(), currencyPair.base.toString(), balance);

                return balance;
            }
        } catch (IOException e) {
            LOGGER.warn("{}: Unable to fetch {} account balance", exchange.getExchangeSpecification().getExchangeName(), currencyPair.base.toString(), e);
        }

        LOGGER.debug("{}: Falling back to default volume: {}",
            exchange.getExchangeSpecification().getExchangeName(),
            defaultVolume);
        return defaultVolume;
    }

    BigDecimal getLimitPrice(Exchange exchange, CurrencyPair rawCurrencyPair, BigDecimal allowedVolume, Order.OrderType orderType) {
        CurrencyPair currencyPair = exchangeService.convertExchangePair(exchange, rawCurrencyPair);

        try {
            OrderBook orderBook = exchange.getMarketDataService().getOrderBook(currencyPair);
            List<LimitOrder> orders = orderType.equals(Order.OrderType.ASK) ? orderBook.getAsks() : orderBook.getBids();
            BigDecimal price;
            BigDecimal volume = BigDecimal.ZERO;

            for (LimitOrder order : orders) {
                price = order.getLimitPrice();
                volume = volume.add(order.getRemainingAmount());

                LOGGER.debug("Order: {} @ {}",
                        order.getRemainingAmount().setScale(
                            exchange.getExchangeMetaData().getCurrencyPairs().get(currencyPair).getPriceScale(),
                            RoundingMode.HALF_EVEN),
                        order.getLimitPrice());

                if (volume.compareTo(allowedVolume) > 0) {
                    return price;
                }
            }
        } catch (IOException e) {
            LOGGER.error("IOE", e);
        }

        throw new RuntimeException("Not enough liquidity on exchange to fulfill required volume!");
    }

    BigDecimal getMaximumExposure(Exchange ... exchanges) {
        if (tradingConfiguration.getFixedExposure() != null) {
            return tradingConfiguration.getFixedExposure();
        } else {
            BigDecimal smallestBalance = Arrays.stream(exchanges)
                .parallel()
                .map(exchange -> {
                    try {
                        return getAccountBalance(exchange);
                    } catch (IOException e) {
                        LOGGER.trace("IOException fetching {} account balance",
                                exchange.getExchangeSpecification().getExchangeName());
                    }

                    return BigDecimal.ZERO;
                })
                .min(BigDecimal::compareTo)
                .orElse(BigDecimal.ZERO);

            BigDecimal exposure = smallestBalance
                    .multiply(TRADE_PORTION)
                    .setScale(DecimalConstants.USD_SCALE, RoundingMode.HALF_EVEN);

            LOGGER.debug("Maximum exposure for {}: {}", exchanges, exposure);

            return exposure;
        }
    }

    private BigDecimal logCurrentExchangeBalances(Exchange longExchange, Exchange shortExchange) {
        try {
            BigDecimal longBalance = getAccountBalance(longExchange);
            BigDecimal shortBalance = getAccountBalance(shortExchange);
            BigDecimal totalBalance = longBalance.add(shortBalance);

            LOGGER.info("Updated account balances: {} ${} + {} ${} = ${}",
                    longExchange.getExchangeSpecification().getExchangeName(),
                    longBalance,
                    shortExchange.getExchangeSpecification().getExchangeName(),
                    shortBalance,
                    totalBalance);

            return totalBalance;
        } catch (IOException e) {
            LOGGER.error("IOE fetching account balances: ", e);
        }

        return BigDecimal.ZERO;
    }

    BigDecimal getAccountBalance(Exchange exchange, Currency currency, int scale) throws IOException {
        AccountService accountService = exchange.getAccountService();

        for (Wallet wallet : accountService.getAccountInfo().getWallets().values()) {
            if (wallet.getBalances().containsKey(currency)) {
                return wallet.getBalance(currency).getAvailable()
                        .setScale(scale, RoundingMode.HALF_EVEN);
            }
        }

        LOGGER.error("Unable to fetch {} balance for {}.",
                currency.getDisplayName(),
                exchange.getExchangeSpecification().getExchangeName());

        return BigDecimal.ZERO;
    }

    private BigDecimal getAccountBalance(Exchange exchange, Currency currency) throws IOException {
        return getAccountBalance(exchange, currency, USD_SCALE);
    }

    private BigDecimal getAccountBalance(Exchange exchange) throws IOException {
        Currency currency = exchangeService.getExchangeHomeCurrency(exchange);

        return getAccountBalance(exchange, currency);
    }

<<<<<<< HEAD
    static BigDecimal roundByStep(BigDecimal input, BigDecimal step) {
        return input
            .divide(step, RoundingMode.HALF_EVEN)
            .round(MathContext.DECIMAL64)
            .multiply(step);
=======
    private int getScale(Exchange exchange, Currency currency) {
        if (exchange.getExchangeMetaData() != null) {
            if (exchange.getExchangeMetaData().getCurrencies().get(currency) != null) {
                return exchange.getExchangeMetaData().getCurrencies().get(currency).getScale();
            }
        }

        return BTC_SCALE;
>>>>>>> 4ae439b3
    }
}<|MERGE_RESOLUTION|>--- conflicted
+++ resolved
@@ -434,7 +434,6 @@
                     shortScale,
                     RoundingMode.HALF_EVEN);
 
-<<<<<<< HEAD
                 BigDecimal longStepSize = longExchange.getExchangeMetaData().getCurrencyPairs().get(currencyPair).getAmountStepSize();
                 BigDecimal shortStepSize = shortExchange.getExchangeMetaData().getCurrencyPairs().get(currencyPair).getAmountStepSize();
 
@@ -453,8 +452,6 @@
                     shortVolume = roundByStep(shortVolume, shortStepSize);
                 }
 
-=======
->>>>>>> 4ae439b3
                 BigDecimal longLimitPrice;
                 BigDecimal shortLimitPrice;
 
@@ -994,21 +991,20 @@
         return getAccountBalance(exchange, currency);
     }
 
-<<<<<<< HEAD
+    private int getScale(Exchange exchange, Currency currency) {
+        if (exchange.getExchangeMetaData() != null) {
+            if (exchange.getExchangeMetaData().getCurrencies().get(currency) != null) {
+                return exchange.getExchangeMetaData().getCurrencies().get(currency).getScale();
+            }
+        }
+
+        return BTC_SCALE;
+    }
+
     static BigDecimal roundByStep(BigDecimal input, BigDecimal step) {
         return input
             .divide(step, RoundingMode.HALF_EVEN)
             .round(MathContext.DECIMAL64)
             .multiply(step);
-=======
-    private int getScale(Exchange exchange, Currency currency) {
-        if (exchange.getExchangeMetaData() != null) {
-            if (exchange.getExchangeMetaData().getCurrencies().get(currency) != null) {
-                return exchange.getExchangeMetaData().getCurrencies().get(currency).getScale();
-            }
-        }
-
-        return BTC_SCALE;
->>>>>>> 4ae439b3
     }
 }